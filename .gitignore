*pyc
*.DS_Store
<<<<<<< HEAD
site
=======
site/
>>>>>>> 97f950c6
<|MERGE_RESOLUTION|>--- conflicted
+++ resolved
@@ -1,7 +1,3 @@
 *pyc
 *.DS_Store
-<<<<<<< HEAD
-site
-=======
-site/
->>>>>>> 97f950c6
+site/