--- conflicted
+++ resolved
@@ -1,23 +1,11 @@
-<<<<<<< HEAD
-from plot import *
-from game import *
-from player import *
-from mock_player import *
-from round_robin import *
-from tournament import *
-from tournament_manager import *
-from strategies import *
-from ecosystem import *
-
-=======
 from __future__ import absolute_import
 
 from .plot import *
 from .game import *
 from .player import *
+from .mock_player import *
 from .round_robin import *
 from .tournament import *
 from .tournament_manager import *
 from .strategies import *
-from .ecosystem import *
->>>>>>> b9b87570
+from .ecosystem import *