--- conflicted
+++ resolved
@@ -122,26 +122,11 @@
             for row in cooperation]
 
     def csv(self):
-<<<<<<< HEAD
         csv_string = StringIO()
         header = ",".join(self.ranked_names) + "\n"
         csv_string.write(header)
         writer = csv.writer(csv_string, lineterminator="\n")
         for irep in range(self.repetitions):
-            data = [self.normalised_scores[rank][irep]
-                    for rank in self.ranking]
-            writer.writerow(map(str, data))
-        return csv_string.getvalue()
-=======
-        if self._finalised:
-            csv_string = StringIO()
-            header = ",".join(self.ranked_names) + "\n"
-            csv_string.write(header)
-            writer = csv.writer(csv_string, lineterminator="\n")
-            for irep in range(self.repetitions):
-                data = [self.normalised_scores[rank][irep] for rank in self.ranking]
-                writer.writerow(list(map(str, data)))
-            return csv_string.getvalue()
-        else:
-            raise AttributeError(self.unfinalised_error_msg)
->>>>>>> dcabc360
+            data = [self.normalised_scores[rank][irep] for rank in self.ranking]
+            writer.writerow(list(map(str, data)))
+        return csv_string.getvalue()