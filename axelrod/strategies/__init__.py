--- conflicted
+++ resolved
@@ -26,14 +26,13 @@
         GoByMajority40,
         Random,
         Alternator,
-<<<<<<< HEAD
-=======
         Grumpy,
         Inverse,
->>>>>>> 1dbad975
         AverageCopier,
         QLearner,
-        Grumpy,
+        QLearnerA,
+        QLearnerB,
+        QLearnerC,
         ]
 
 #These are strategies that do not follow the rules of Axelrods tournement.
