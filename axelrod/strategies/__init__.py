from cooperator import *
from defector import *
from grudger import *
from rand import *
from titfortat import *
from gobymajority import *
from alternator import *
from grumpy import *
from averagecopier import *
from qlearner import *
from grumpy import *
from geller import *
from inverse import *

strategies = [
        Defector,
        Cooperator,
        TitForTat,
        Grudger,
        GoByMajority,
        Random,
        Alternator,
<<<<<<< HEAD
=======
        AverageCopier,
        QLearner,
>>>>>>> f75bd645
        Grumpy,
        Inverse,
        AverageCopier,
        ]

#These are strategies that do not follow the rules of Axelrods tournement.
cheating_strategies = [
        Geller,
        ]<|MERGE_RESOLUTION|>--- conflicted
+++ resolved
@@ -20,11 +20,7 @@
         GoByMajority,
         Random,
         Alternator,
-<<<<<<< HEAD
-=======
-        AverageCopier,
         QLearner,
->>>>>>> f75bd645
         Grumpy,
         Inverse,
         AverageCopier,
