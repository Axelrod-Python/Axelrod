from cooperator import *
from defector import *
from grudger import *
from rand import *
from titfortat import *
from gobymajority import *
from alternator import *
from grumpy import *
from averagecopier import *
from qlearner import *
from grumpy import *
from geller import *
from inverse import *
from appeaser import *
from forgiver import *
from forgetfulgrudger import *
from punisher import *
from inversepunisher import *
from oppositegrudger import *
from oncebitten import *
from mathematicalconstants import *
from retaliate import *
from mindcontrol import *
from mindreader import *

strategies = [
        Defector,
        TrickyDefector,
        Cooperator,
        TrickyCooperator,
        AntiTitForTat,
        TitForTat,
        TitFor2Tats,
        TwoTitsForTat,
        Grudger,
        GoByMajority,
        GoByMajority5,
        GoByMajority10,
        GoByMajority20,
        GoByMajority40,
        Random,
        Alternator,
        Grumpy,
        Inverse,
        AverageCopier,
        Appeaser,
        Forgiver,
        ForgivingTitForTat,
        RiskyQLearner,
        ArrogantQLearner,
        HesitantQLearner,
        CautiousQLearner,
        ForgetfulGrudger,
        Punisher,
        InversePunisher,
        OppositeGrudger,
        OnceBitten,
        Golden,
        Retaliate,
<<<<<<< HEAD
        Pi,
        e,
        LimitedRetaliate,
=======
>>>>>>> ab867136
        ]

#These are strategies that do not follow the rules of Axelrods tournement.
cheating_strategies = [
        Geller,
        GellerCooperator,
        GellerDefector,
        MindControl,
        MindWarp,
        MindBend,
        MindReader,
        ProtectedMindReader,
        ]<|MERGE_RESOLUTION|>--- conflicted
+++ resolved
@@ -56,13 +56,10 @@
         OppositeGrudger,
         OnceBitten,
         Golden,
-        Retaliate,
-<<<<<<< HEAD
+        Retaliate
         Pi,
         e,
         LimitedRetaliate,
-=======
->>>>>>> ab867136
         ]
 
 #These are strategies that do not follow the rules of Axelrods tournement.
