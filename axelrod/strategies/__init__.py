--- conflicted
+++ resolved
@@ -19,13 +19,9 @@
         GoByMajority,
         Random,
         Alternator,
-<<<<<<< HEAD
         AverageCopier,
         QLearner,
-=======
->>>>>>> da20141d
         Grumpy,
-        AverageCopier,
         ]
 
 #These are strategies that do not follow the rules of Axelrods tournement.
