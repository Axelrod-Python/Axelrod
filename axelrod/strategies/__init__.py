from cooperator import *
from defector import *
from grudger import *
from rand import *
from titfortat import *
from gobymajority import *
from alternator import *
from grumpy import *
from mindreader import *
from averagecopier import *
from grumpy import *
<<<<<<< HEAD
from geller import *
=======
from inverse import *
>>>>>>> 91b065cc

strategies = [
        Defector,
        Cooperator,
        TitForTat,
        Grudger,
        GoByMajority,
        Random,
        Alternator,
        Grumpy,
        Inverse,
        AverageCopier,
        ]

#These are strategies that do not follow the rules of Axelrods tournement.
cheating_strategies = [
        MindReader,
        Geller,
        ]<|MERGE_RESOLUTION|>--- conflicted
+++ resolved
@@ -9,11 +9,8 @@
 from mindreader import *
 from averagecopier import *
 from grumpy import *
-<<<<<<< HEAD
 from geller import *
-=======
 from inverse import *
->>>>>>> 91b065cc
 
 strategies = [
         Defector,
