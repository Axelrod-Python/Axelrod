--- conflicted
+++ resolved
@@ -6,11 +6,8 @@
 from gobymajority import *
 from alternator import *
 from averagecopier import *
-<<<<<<< HEAD
 from qlearner import *
-=======
 from grumpy import *
->>>>>>> 0ec0c36c
 
 
 strategies = [
@@ -22,9 +19,6 @@
         Random,
         Alternator,
         AverageCopier,
-<<<<<<< HEAD
         QLearner,
-=======
         Grumpy,
->>>>>>> 0ec0c36c
         ]