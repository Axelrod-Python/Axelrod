--- conflicted
+++ resolved
@@ -56,13 +56,10 @@
         OppositeGrudger,
         OnceBitten,
         Golden,
-        Retaliate,
-<<<<<<< HEAD
+        Retaliate
         Pi,
         e,
         LimitedRetaliate,
-=======
->>>>>>> a047fd9c
         ]
 
 #These are strategies that do not follow the rules of Axelrods tournement.
