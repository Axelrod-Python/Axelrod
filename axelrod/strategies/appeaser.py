from axelrod import Player, Actions

C, D = Actions.C, Actions.D

class Appeaser(Player):
    """A player who tries to guess what the opponent wants.

    Switch the classifier every time the opponent plays 'D'.
    Start with 'C', switch between 'C' and 'D' when opponent plays 'D'.
    """

    name = 'Appeaser'
    classifier = {
        'memory_depth': float('inf'),  # Depends on internal memory.
        'stochastic': False,
        'inspects_source': False,
        'manipulates_source': False,
        'manipulates_state': False
    }

    def strategy(self, opponent):
<<<<<<< HEAD
        if not len(opponent.history):
            self.move = 'C'
=======
        if not len(self.history):
            self.move = C
>>>>>>> 72bd1bfa
        else:
            if opponent.history[-1] == D:
                if self.move == C:
                    self.move = D
                else:
                    self.move = C
        return self.move<|MERGE_RESOLUTION|>--- conflicted
+++ resolved
@@ -19,13 +19,8 @@
     }
 
     def strategy(self, opponent):
-<<<<<<< HEAD
         if not len(opponent.history):
-            self.move = 'C'
-=======
-        if not len(self.history):
             self.move = C
->>>>>>> 72bd1bfa
         else:
             if opponent.history[-1] == D:
                 if self.move == C:
