--- conflicted
+++ resolved
@@ -334,11 +334,7 @@
     @staticmethod
     def strategy(opponent: Player) -> Action:
         """
-<<<<<<< HEAD
-        Cooperates until the oponent defects. Then defects forever.
-=======
         Cooperates until the oponent defects, then defects forever.
->>>>>>> d535a747
         Always cooperates twice at the start.
         """
         if len(opponent.history) < 2:
