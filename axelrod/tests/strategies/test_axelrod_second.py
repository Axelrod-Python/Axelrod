--- conflicted
+++ resolved
@@ -160,17 +160,6 @@
         self.versus_test(opponent, expected_actions=actions,
                          attrs={'patsy': False})
 
-
-<<<<<<< HEAD
-class TestMoreGrofman(TestPlayer):
-
-    name = "MoreGrofman"
-    player = axelrod.MoreGrofman
-    expected_classifier = {
-        'memory_depth': 8,
-        'stochastic': False,
-        'makes_use_of': set(),
-=======
 class TestTranquilizer(TestPlayer):
 
     name = "Tranquilizer"
@@ -179,79 +168,11 @@
         'memory_depth': float('inf'),
         'stochastic': True,
         'makes_use_of': {"game"},
->>>>>>> fabf5b0b
-        'long_run_time': False,
-        'inspects_source': False,
-        'manipulates_source': False,
-        'manipulates_state': False
-    }
-
-<<<<<<< HEAD
-    def test_strategy(self):
-        # Cooperate for the first two rounds
-        actions = [(C, C), (C, C)]
-        self.versus_test(axelrod.Cooperator(), expected_actions=actions)
-
-        # Cooperate for the first two rounds, then play tit for tat for 3-7
-        actions = [(C, C), (C, D), (D, C), (C, D), (D, C), (C, D), (D, C)]
-        self.versus_test(axelrod.Alternator(), expected_actions=actions)
-
-        # Demonstrate MoreGrofman Logic
-        # Own previous move was C, opponent defected less than 3 times in last 8
-        moregrofman_actions = [C] * 7 + [C]
-        opponent_actions = [C] * 6 + [D] * 2
-        opponent = axelrod.MockPlayer(actions=opponent_actions)
-        actions = list(zip(moregrofman_actions, opponent_actions))
-        self.versus_test(opponent, expected_actions=actions)
-
-        # Own previous move was C, opponent defected 3 or more times in last 8
-        moregrofman_actions = ([C] * 3 + [D] * 3 + [C]) + [D]
-        opponent_actions = ([C] * 2 + [D] * 3 + [C] * 2) + [D]
-        opponent = axelrod.MockPlayer(actions=opponent_actions)
-        actions = list(zip(moregrofman_actions, opponent_actions))
-        self.versus_test(opponent, expected_actions=actions)
-
-        # Own previous move was D, opponent defected once or less in last 8
-        moregrofman_actions = ([C] * 6 + [D]) + [C]
-        opponent_actions = ([C] * 5 + [D] * 1 + [C]) + [D]
-        opponent = axelrod.MockPlayer(actions=opponent_actions)
-        actions = list(zip(moregrofman_actions, opponent_actions))
-        self.versus_test(opponent, expected_actions=actions)
-
-        # Own previous move was D, opponent defected more than once in last 8
-        moregrofman_actions = ([C] * 2 + [D] * 5) + [D]
-        opponent_actions = ([D] * 7) + [D]
-        opponent = axelrod.MockPlayer(actions=opponent_actions)
-        actions = list(zip(moregrofman_actions, opponent_actions))
-        self.versus_test(opponent, expected_actions=actions)
-
-        # Test to make sure logic matches Fortran (discrepancy found 8/23/2017)
-        opponent = axelrod.AntiTitForTat()
-        # Actions come from a match run by Axelrod Fortran using Player('k86r')
-        actions = [(C, C), (C, D), (D, D), (D, C), (C, C), (C, D), (D, D),
-            (D, C), (D, C), (D, C), (D, C), (D, C), (D, C), (D, C), (C, C)]
-        self.versus_test(opponent, expected_actions=actions)
-
-        # Test to match the Fortran implementation for 30 rounds
-        opponent = axelrod.AntiTitForTat()
-        actions = [(C, C), (C, D), (D, D), (D, C), (C, C), (C, D), (D, D),
-            (D, C),  (D, C), (D, C), (D, C), (D, C), (D, C), (D, C), (C, C),
-            (C, D), (C, D), (C, D), (C, D), (D, D), (D, C), (D, C), (D, C),
-            (D, C), (D, C), (D, C), (D, C), (C, C), (C, D), (C, D)]
-        self.versus_test(opponent, expected_actions=actions)
-
-        # Test to match the Fortran implementation for 60 rounds
-        opponent = axelrod.AntiTitForTat()
-        actions = [(C, C), (C, D), (D, D), (D, C), (C, C), (C, D), (D, D),
-            (D, C), (D, C), (D, C), (D, C), (D, C), (D, C), (D, C), (C, C),
-            (C, D), (C, D), (C, D), (C, D), (D, D), (D, C), (D, C), (D, C),
-            (D, C), (D, C), (D, C), (D, C), (C, C), (C, D), (C, D), (C, D),
-            (C, D), (D, D), (D, C), (D, C), (D, C), (D, C), (D, C), (D, C),
-            (D, C), (C, C), (C, D), (C, D), (C, D), (C, D), (D, D), (D, C),
-            (D, C), (D, C), (D, C), (D, C), (D, C), (D, C), (C, C), (C, D),
-            (C, D), (C, D), (C, D), (D, D), (D, C)]
-        self.versus_test(opponent, expected_actions=actions)
-=======
+        'long_run_time': False,
+        'inspects_source': False,
+        'manipulates_source': False,
+        'manipulates_state': False
+    }
 
     # test for initalised variables
 
@@ -407,4 +328,83 @@
                 "two_turns_after_good_defection_ratio_count": 1}
         self.versus_test(opponent, expected_actions=actions, 
                          attrs=expected_attrs)
->>>>>>> fabf5b0b
+
+
+class TestMoreGrofman(TestPlayer):
+
+    name = "MoreGrofman"
+    player = axelrod.MoreGrofman
+    expected_classifier = {
+        'memory_depth': 8,
+        'stochastic': False,
+        'makes_use_of': set(),
+        'long_run_time': False,
+        'inspects_source': False,
+        'manipulates_source': False,
+        'manipulates_state': False
+    }
+
+    def test_strategy(self):
+        # Cooperate for the first two rounds
+        actions = [(C, C), (C, C)]
+        self.versus_test(axelrod.Cooperator(), expected_actions=actions)
+
+        # Cooperate for the first two rounds, then play tit for tat for 3-7
+        actions = [(C, C), (C, D), (D, C), (C, D), (D, C), (C, D), (D, C)]
+        self.versus_test(axelrod.Alternator(), expected_actions=actions)
+
+        # Demonstrate MoreGrofman Logic
+        # Own previous move was C, opponent defected less than 3 times in last 8
+        moregrofman_actions = [C] * 7 + [C]
+        opponent_actions = [C] * 6 + [D] * 2
+        opponent = axelrod.MockPlayer(actions=opponent_actions)
+        actions = list(zip(moregrofman_actions, opponent_actions))
+        self.versus_test(opponent, expected_actions=actions)
+
+        # Own previous move was C, opponent defected 3 or more times in last 8
+        moregrofman_actions = ([C] * 3 + [D] * 3 + [C]) + [D]
+        opponent_actions = ([C] * 2 + [D] * 3 + [C] * 2) + [D]
+        opponent = axelrod.MockPlayer(actions=opponent_actions)
+        actions = list(zip(moregrofman_actions, opponent_actions))
+        self.versus_test(opponent, expected_actions=actions)
+
+        # Own previous move was D, opponent defected once or less in last 8
+        moregrofman_actions = ([C] * 6 + [D]) + [C]
+        opponent_actions = ([C] * 5 + [D] * 1 + [C]) + [D]
+        opponent = axelrod.MockPlayer(actions=opponent_actions)
+        actions = list(zip(moregrofman_actions, opponent_actions))
+        self.versus_test(opponent, expected_actions=actions)
+
+        # Own previous move was D, opponent defected more than once in last 8
+        moregrofman_actions = ([C] * 2 + [D] * 5) + [D]
+        opponent_actions = ([D] * 7) + [D]
+        opponent = axelrod.MockPlayer(actions=opponent_actions)
+        actions = list(zip(moregrofman_actions, opponent_actions))
+        self.versus_test(opponent, expected_actions=actions)
+
+        # Test to make sure logic matches Fortran (discrepancy found 8/23/2017)
+        opponent = axelrod.AntiTitForTat()
+        # Actions come from a match run by Axelrod Fortran using Player('k86r')
+        actions = [(C, C), (C, D), (D, D), (D, C), (C, C), (C, D), (D, D),
+            (D, C), (D, C), (D, C), (D, C), (D, C), (D, C), (D, C), (C, C)]
+        self.versus_test(opponent, expected_actions=actions)
+
+        # Test to match the Fortran implementation for 30 rounds
+        opponent = axelrod.AntiTitForTat()
+        actions = [(C, C), (C, D), (D, D), (D, C), (C, C), (C, D), (D, D),
+            (D, C),  (D, C), (D, C), (D, C), (D, C), (D, C), (D, C), (C, C),
+            (C, D), (C, D), (C, D), (C, D), (D, D), (D, C), (D, C), (D, C),
+            (D, C), (D, C), (D, C), (D, C), (C, C), (C, D), (C, D)]
+        self.versus_test(opponent, expected_actions=actions)
+
+        # Test to match the Fortran implementation for 60 rounds
+        opponent = axelrod.AntiTitForTat()
+        actions = [(C, C), (C, D), (D, D), (D, C), (C, C), (C, D), (D, D),
+            (D, C), (D, C), (D, C), (D, C), (D, C), (D, C), (D, C), (C, C),
+            (C, D), (C, D), (C, D), (C, D), (D, D), (D, C), (D, C), (D, C),
+            (D, C), (D, C), (D, C), (D, C), (C, C), (C, D), (C, D), (C, D),
+            (C, D), (D, D), (D, C), (D, C), (D, C), (D, C), (D, C), (D, C),
+            (D, C), (C, C), (C, D), (C, D), (C, D), (C, D), (D, D), (D, C),
+            (D, C), (D, C), (D, C), (D, C), (D, C), (D, C), (C, C), (C, D),
+            (C, D), (C, D), (C, D), (D, D), (D, C)]
+        self.versus_test(opponent, expected_actions=actions)