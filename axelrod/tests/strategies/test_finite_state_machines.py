--- conflicted
+++ resolved
@@ -86,97 +86,37 @@
     def test_cooperator(self):
         """Tests that the player defined by the table for Cooperator is in fact
         Cooperator."""
-<<<<<<< HEAD
         cooperator_init_kwargs = {'transitions': [(1, C, 1, C), (1, D, 1, C)],
                                   'initial_state': 1,
                                   'initial_action': C}
         self.versus_test(axelrod.Alternator(), expected_actions=[(C, C), (C, D)] * 5,
                          init_kwargs=cooperator_init_kwargs)
-=======
-        transitions = [(1, C, 1, C), (1, D, 1, C)]
-        player = axelrod.FSMPlayer(
-            transitions=transitions, initial_state=1, initial_action=C)
-        opponent = axelrod.Alternator()
-        for i in range(6):
-            player.play(opponent)
-        self.assertEqual(opponent.history, [C, D] * 3)
-        self.assertEqual(player.history, [C] * 6)
->>>>>>> 1d0e3596
 
     def test_defector(self):
         """Tests that the player defined by the table for Defector is in fact
         Defector."""
-<<<<<<< HEAD
         defector_init_kwargs = {'transitions': [(1, C, 1, D), (1, D, 1, D)],
                                 'initial_state': 1,
                                 'initial_action': D}
         self.versus_test(axelrod.Alternator(), expected_actions=[(D, C), (D, D)] * 5, init_kwargs=defector_init_kwargs)
-=======
-        transitions = [(1, C, 1, D), (1, D, 1, D)]
-        player = axelrod.FSMPlayer(
-            transitions=transitions, initial_state=1, initial_action=D)
-        opponent = axelrod.Alternator()
-        for i in range(6):
-            player.play(opponent)
-        self.assertEqual(opponent.history, [C, D] * 3)
-        self.assertEqual(player.history, [D] * 6)
->>>>>>> 1d0e3596
 
     def test_tft(self):
         """Tests that the player defined by the table for TFT is in fact
         TFT."""
-<<<<<<< HEAD
         tft_init_kwargs = {'transitions': [(1, C, 1, C), (1, D, 1, D)],
                            'initial_state': 1,
                            'initial_action': C}
         self.versus_test(axelrod.Alternator(), expected_actions=[(C, C)] + [(C, D), (D, C)] * 5,
                          init_kwargs=tft_init_kwargs)
-=======
-        transitions = [(1, C, 1, C), (1, D, 1, D)]
-        player = axelrod.FSMPlayer(
-            transitions=transitions, initial_state=1, initial_action=C)
-        opponent = axelrod.Alternator()
-        for i in range(6):
-            player.play(opponent)
-        self.assertEqual(opponent.history, [C, D] * 3)
-        self.assertEqual(player.history, [C, C, D, C, D, C])
->>>>>>> 1d0e3596
 
     def test_wsls(self):
         """Tests that the player defined by the table for TFT is in fact
         WSLS (also known as Pavlov."""
-<<<<<<< HEAD
         wsls_init_kwargs = {'transitions': [(1, C, 1, C), (1, D, 2, D), (2, C, 2, D), (2, D, 1, C)],
                             'initial_state': 1,
                             'initial_action': C}
         expected = [(C, C), (C, D), (D, C), (D, D)] * 3
         self.versus_test(axelrod.Alternator(), expected_actions=expected, init_kwargs=wsls_init_kwargs)
-=======
-        transitions = [(1, C, 1, C), (1, D, 2, D), (2, C, 2, D), (2, D, 1, C)]
-        player = axelrod.FSMPlayer(
-            transitions=transitions, initial_state=1, initial_action=C)
-        opponent = axelrod.Alternator()
-        for i in range(6):
-            player.play(opponent)
-        self.assertEqual(opponent.history, [C, D] * 3)
-        self.assertEqual(player.history, [C, C, D, D, C, C])
-
-    def test_malformed_tables(self):
-        # Test a malformed table
-        transitions = ((1, D, 2, D),
-                       (1, C, 1, D),
-                       (2, C, 1, D),
-                       (2, D, 3, C),
-                       (3, C, 3, C))
-        player = axelrod.FSMPlayer(transitions=transitions, initial_state=1,
-                                   initial_action=C)
-        self.assertFalse(check_state_transitions(player.fsm.state_transitions))
-
-        transitions = [(1, D, 2, D)]
-        player = axelrod.FSMPlayer(transitions=transitions, initial_state=1,
-                                   initial_action=C)
-        self.assertFalse(check_state_transitions(player.fsm.state_transitions))
->>>>>>> 1d0e3596
 
 
 class TestFsmTransitions(TestPlayer):
@@ -770,7 +710,7 @@
         state_and_actions = [(0, D), (3, C), (10, D), (1, D), (15, C), (5, D), (10, D), (1, D), (15, D), (11, D)]
         self.transitions_test(state_and_actions)
 
-        # finished 0, 1, 2, 3, 4, 5, 6, 8, 10, 12, 13, 15      
+        # finished 0, 1, 2, 3, 4, 5, 6, 8, 10, 12, 13, 15
         to_state_eleven = [(0, D), (3, C), (10, D), (1, D), (15, D)]
 
         state_and_actions = to_state_eleven + [(11, C), (14, C), (3, C), (10, D)]
