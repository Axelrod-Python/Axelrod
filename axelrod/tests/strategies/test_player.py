--- conflicted
+++ resolved
@@ -1,19 +1,11 @@
 import itertools
 import pickle
 import types
-<<<<<<< HEAD
 import warnings
 
+import unittest
+
 import numpy as np
-
-=======
-import unittest
-
-import axelrod as axl
-import numpy as np
-from axelrod.player import simultaneous_play
-from axelrod.tests.property import strategy_lists
->>>>>>> 0739d390
 from hypothesis import given, settings
 from hypothesis.strategies import integers, sampled_from
 
