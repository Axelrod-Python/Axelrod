--- conflicted
+++ resolved
@@ -1,12 +1,7 @@
 """Tests for the random strategy."""
 
-<<<<<<< HEAD
-import axelrod
-from axelrod import Classifiers
-=======
 import axelrod as axl
 
->>>>>>> d4735cb2
 from .test_player import TestPlayer
 
 C, D = axl.Action.C, axl.Action.D
@@ -47,10 +42,5 @@
     def test_deterministic_classification(self):
         """Test classification when p is 0 or 1"""
         for p in [0, 1]:
-<<<<<<< HEAD
-            player = axelrod.Random(p=p)
-            self.assertFalse(Classifiers["stochastic"](player))
-=======
             player = axl.Random(p=p)
-            self.assertFalse(player.classifier["stochastic"])
->>>>>>> d4735cb2
+            self.assertFalse(axl.Classifiers["stochastic"](player))