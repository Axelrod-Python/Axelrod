--- conflicted
+++ resolved
@@ -22,12 +22,7 @@
         """Basic test for SequencePlayer."""
 
         def cooperate_gen():
-<<<<<<< HEAD
             yield 1
-=======
-            yield C
-
->>>>>>> 819e7ccf
         player = SequencePlayer(generator_function=cooperate_gen)
         opponent = TestOpponent()
         self.assertEqual(C, player.strategy(opponent))
