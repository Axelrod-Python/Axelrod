--- conflicted
+++ resolved
@@ -7,8 +7,6 @@
 
 
 class TestAction(unittest.TestCase):
-<<<<<<< HEAD
-
     def test_eq(self):
         self.assertEqual(C, C)
         self.assertEqual(D, D)
@@ -20,8 +18,6 @@
     def test_lt(self):
         self.assertLess(D, C)
 
-=======
->>>>>>> 819e7ccf
     def test_repr(self):
         self.assertEqual(repr(C), "C")
         self.assertEqual(repr(D), "D")
