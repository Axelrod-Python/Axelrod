"""Test for eigen.py."""

import unittest

<<<<<<< HEAD
import numpy as np
from numpy.testing import assert_array_almost_equal

=======
import numpy
>>>>>>> 0739d390
from axelrod.eigen import _normalise, principal_eigenvector
from numpy.testing import assert_array_almost_equal

class FunctionCases(unittest.TestCase):
    def test_identity_matrices(self):
        for size in range(2, 6):
            mat = np.identity(size)
            evector, evalue = principal_eigenvector(mat)
            self.assertAlmostEqual(evalue, 1)
            assert_array_almost_equal(evector, _normalise(np.ones(size)))

    def test_zero_matrix(self):
        mat = np.array([[0, 0], [0, 0]])
        evector, evalue = principal_eigenvector(mat)
        self.assertTrue(np.isnan(evalue))
        self.assertTrue(np.isnan(evector[0]))
        self.assertTrue(np.isnan(evector[1]))

    def test_2x2_matrix(self):
        mat = np.array([[2, 1], [1, 2]])
        evector, evalue = principal_eigenvector(mat)
        self.assertAlmostEqual(evalue, 3)
        assert_array_almost_equal(evector, np.dot(mat, evector) / evalue)
        assert_array_almost_equal(evector, _normalise(np.array([1, 1])))

    def test_3x3_matrix(self):
        mat = np.array([[1, 2, 0], [-2, 1, 2], [1, 3, 1]])
        evector, evalue = principal_eigenvector(
            mat, maximum_iterations=None, max_error=1e-10
        )
        self.assertAlmostEqual(evalue, 3)
        assert_array_almost_equal(evector, np.dot(mat, evector) / evalue)
        assert_array_almost_equal(evector, _normalise(np.array([0.5, 0.5, 1])))

    def test_4x4_matrix(self):
        mat = np.array([[2, 0, 0, 0], [1, 2, 0, 0], [0, 1, 3, 0], [0, 0, 1, 3]])
        evector, evalue = principal_eigenvector(
            mat, maximum_iterations=None, max_error=1e-10
        )
        self.assertAlmostEqual(evalue, 3, places=3)
        assert_array_almost_equal(evector, np.dot(mat, evector) / evalue)
        assert_array_almost_equal(
            evector, _normalise(np.array([0, 0, 0, 1])), decimal=4
        )<|MERGE_RESOLUTION|>--- conflicted
+++ resolved
@@ -2,15 +2,10 @@
 
 import unittest
 
-<<<<<<< HEAD
 import numpy as np
+from axelrod.eigen import _normalise, principal_eigenvector
 from numpy.testing import assert_array_almost_equal
 
-=======
-import numpy
->>>>>>> 0739d390
-from axelrod.eigen import _normalise, principal_eigenvector
-from numpy.testing import assert_array_almost_equal
 
 class FunctionCases(unittest.TestCase):
     def test_identity_matrices(self):
