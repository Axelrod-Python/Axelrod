--- conflicted
+++ resolved
@@ -1,17 +1,11 @@
 import unittest
 
-<<<<<<< HEAD
-=======
 import axelrod as axl
+from axelrod.player import Player
 from axelrod.strategies._filters import *
 
->>>>>>> d4735cb2
 from hypothesis import example, given, settings
 from hypothesis.strategies import integers
-
-from axelrod import filtered_strategies
-from axelrod.player import Player
-from axelrod.strategies._filters import *
 
 
 class TestFilters(unittest.TestCase):
