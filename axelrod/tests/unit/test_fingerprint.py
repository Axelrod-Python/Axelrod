--- conflicted
+++ resolved
@@ -1,34 +1,18 @@
-<<<<<<< HEAD
-import matplotlib.pyplot
 import os
 import pathlib
-from tempfile import mkstemp
-=======
-import os
-import pathlib
->>>>>>> 0739d390
 import unittest
 from tempfile import mkstemp
 from unittest.mock import patch
 
-<<<<<<< HEAD
 from hypothesis import given, settings
-import numpy as np
-
-import axelrod as axl
-=======
-import axelrod as axl
 import matplotlib.pyplot
 import numpy as np
->>>>>>> 0739d390
+
+import axelrod as axl
 from axelrod.fingerprint import AshlockFingerprint, Point, TransitiveFingerprint
 from axelrod.load_data_ import axl_filename
 from axelrod.tests.property import strategy_lists
-<<<<<<< HEAD
-
-=======
-from hypothesis import given, settings
->>>>>>> 0739d390
+
 
 C, D = axl.Action.C, axl.Action.D
 
