--- conflicted
+++ resolved
@@ -1,19 +1,14 @@
 """Tests for the main tournament class."""
-<<<<<<< HEAD
-
-=======
->>>>>>> 0739d390
 import io
 import logging
-from multiprocessing import Queue, cpu_count
 import os
 import pathlib
 import pickle
 import unittest
-<<<<<<< HEAD
+import warnings
+
+from multiprocessing import Queue, cpu_count
 from unittest.mock import MagicMock, patch
-import warnings
-
 
 from hypothesis import example, given, settings
 from hypothesis.strategies import floats, integers
@@ -21,18 +16,8 @@
 import pandas as pd
 from tqdm import tqdm
 
+import axelrod as axl
 from axelrod.load_data_ import axl_filename
-import axelrod as axl
-=======
-import warnings
-from multiprocessing import Queue, cpu_count
-from unittest.mock import MagicMock, patch
-
-import axelrod as axl
-import numpy as np
-import pandas as pd
-from axelrod.load_data_ import axl_filename
->>>>>>> 0739d390
 from axelrod.tests.property import (
     prob_end_tournaments,
     spatial_tournaments,
@@ -40,13 +25,6 @@
     tournaments,
 )
 from axelrod.tournament import _close_objects
-<<<<<<< HEAD
-
-=======
-from hypothesis import example, given, settings
-from hypothesis.strategies import floats, integers
-from tqdm import tqdm
->>>>>>> 0739d390
 
 C, D = axl.Action.C, axl.Action.D
 
